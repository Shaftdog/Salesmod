import { tool } from 'ai';
import { z } from 'zod';
import { createClient } from '@/lib/supabase/server';
import { searchRAG } from './rag';
import { calculateGoalProgress } from '@/hooks/use-goals';
import { searchWeb as webSearchFunction } from '../research/web-search';

/**
 * Agent tools for conversational interaction
 */
export const agentTools: any = {
  /**
   * Search for clients
   */
  searchClients: (tool as any)({
    description: 'Search for clients by name, email, or other criteria. Use this when user asks about specific clients or wants to find clients.',
    parameters: z.object({
      query: z.string().min(1).describe('Search term (company name, contact name, email, etc.)'),
    }).strict(),
    execute: async ({ query }: { query: string }) => {
      const supabase = await createClient();
      
      const { data, error } = await supabase
        .from('clients')
        .select(`
          id,
          company_name,
          primary_contact,
          email,
          phone,
          is_active,
          created_at
        `)
        .or(`company_name.ilike.%${query}%,primary_contact.ilike.%${query}%,email.ilike.%${query}%`)
        .eq('is_active', true)
        .limit(10);

      if (error) {
        return { error: error.message };
      }

      return {
        clients: data || [],
        count: data?.length || 0,
      };
    },
  } as any),

  /**
   * Get current goals and progress
   */
  getGoals: (tool as any)({
    description: 'Get active goals and their current progress. Use this when user asks about goals, targets, or performance.',
    parameters: z.object({}),
    execute: async (): Promise<any> => {
      const supabase = await createClient();
      const { data: { user } } = await supabase.auth.getUser();
      
      if (!user) return { error: 'Not authenticated' };

      const { data: goals, error: goalsError } = await supabase
        .from('goals')
        .select('*')
        .eq('is_active', true)
        .order('period_start', { ascending: false });

      if (goalsError) {
        return { error: goalsError.message };
      }

      // Get orders and deals for progress calculation
      const { data: orders } = await supabase.from('orders').select('*');
      const { data: deals } = await supabase.from('deals').select('*');
      const { data: clients } = await supabase.from('clients').select('*');

      const goalsWithProgress = (goals || []).map((goal: any) => {
        const goalObj = {
          id: goal.id,
          createdBy: goal.created_by || user.id,
          metricType: goal.metric_type,
          targetValue: parseFloat(goal.target_value),
          periodType: goal.period_type,
          periodStart: goal.period_start,
          periodEnd: goal.period_end,
          description: goal.description,
          isActive: goal.is_active,
          createdBy: goal.created_by,
          createdAt: goal.created_at,
          updatedAt: goal.updated_at,
        };

        const progress = calculateGoalProgress(goalObj, orders || [], deals || undefined, clients || undefined);
        
        return {
          ...goalObj,
          currentValue: progress.currentValue,
          progress: progress.progress,
          isOnTrack: progress.isOnTrack,
          daysRemaining: progress.daysRemaining,
          gap: goalObj.targetValue - progress.currentValue,
        };
      });

      return {
        goals: goalsWithProgress,
        summary: {
          total: goalsWithProgress.length,
          onTrack: goalsWithProgress.filter((g: any) => g.isOnTrack).length,
          behind: goalsWithProgress.filter((g: any) => !g.isOnTrack).length,
        },
      };
    },
  } as any),

  /**
   * Create an action card
   */
  createCard: (tool as any)({
    description: 'Create a new action card on the Kanban board. Use this when user requests to create a task, draft an email, or propose an action. For calls/meetings, create a task instead.',
    parameters: z.object({
      type: z.enum(['send_email', 'create_task', 'create_deal', 'follow_up', 'research']),
      clientId: z.string().describe('UUID of the client'),
      title: z.string().describe('Brief title for the action'),
      rationale: z.string().describe('Why this action is recommended'),
      priority: z.enum(['low', 'medium', 'high']).default('medium'),
      emailDraft: z.object({
        to: z.string(),
        subject: z.string(),
        body: z.string().describe('HTML email body'),
      }).optional(),
      taskDetails: z.object({
        description: z.string(),
        dueDate: z.string().optional(),
      }).optional(),
    }),
    execute: async (params: any) => {
      const supabase = await createClient();
      const { data: { user } } = await supabase.auth.getUser();
      
      if (!user) return { error: 'Not authenticated' };

      // Build action payload
      let actionPayload: any = {};
      if (params.emailDraft) {
        actionPayload = params.emailDraft;
      } else if (params.taskDetails) {
        actionPayload = params.taskDetails;
      }

      const { data, error } = await supabase
        .from('kanban_cards')
        .insert({
          org_id: user.id,
          client_id: params.clientId,
          type: params.type,
          title: params.title,
          rationale: params.rationale,
          priority: params.priority,
          state: 'suggested',
          action_payload: actionPayload,
          created_by: user.id, // User created via chat
        })
        .select()
        .single();

      if (error) {
        return { error: error.message };
      }

      return {
        success: true,
        card: {
          id: data.id,
          title: data.title,
          type: data.type,
          state: data.state,
        },
      };
    },
  } as any),

  /**
   * Search knowledge base (RAG)
   */
  searchKnowledge: (tool as any)({
    description: 'Search the knowledge base for relevant information about clients, activities, notes, or past interactions. Use this to find specific information.',
    parameters: z.object({
      query: z.string().describe('What to search for'),
      limit: z.number().optional().default(5).describe('Maximum results to return'),
    }),
    execute: async ({ query, limit }: { query: string; limit?: number }) => {
      const supabase = await createClient();
      const { data: { user } } = await supabase.auth.getUser();
      
      if (!user) return { error: 'Not authenticated' };

      const results = await searchRAG(user.id, query, limit);

      return {
        results: results.map(r => ({
          title: r.title,
          content: r.content.substring(0, 300) + '...', // Truncate for chat
          source: r.source,
          similarity: Math.round(r.similarity * 100),
        })),
        count: results.length,
      };
    },
  } as any),

  /**
   * Get recent activity for a client
   */
  getClientActivity: (tool as any)({
    description: 'Get recent activity and interaction history for a specific client.',
    parameters: z.object({
      clientId: z.string().describe('Client UUID'),
      limit: z.number().optional().default(10),
    }),
<<<<<<< HEAD
    execute: async ({ clientId, limit }: { clientId: string; limit?: number }) => {
=======
    execute: async ({ clientId, limit = 10 }: { clientId: string; limit?: number }) => {
>>>>>>> e75818e6
      const supabase = await createClient();

      const { data: activities, error } = await supabase
        .from('activities')
        .select(`
          id,
          activity_type,
          subject,
          description,
          status,
          outcome,
          created_at,
          scheduled_at
        `)
        .eq('client_id', clientId)
        .order('created_at', { ascending: false })
        .limit(limit);

      if (error) {
        return { error: error.message };
      }

      return {
        activities: activities || [],
        count: activities?.length || 0,
      };
    },
  } as any),

  /**
   * Get pending action cards
   */
  getPendingCards: (tool as any)({
    description: 'Get pending action cards that need review or approval. Use when user asks "what\'s pending?" or "what needs my attention?"',
    parameters: z.object({
      state: z.enum(['suggested', 'in_review', 'approved']).optional(),
    }),
    execute: async ({ state }: { state?: 'suggested' | 'in_review' | 'approved' }) => {
      const supabase = await createClient();
      const { data: { user } } = await supabase.auth.getUser();
      
      if (!user) return { error: 'Not authenticated' };

      let query = supabase
        .from('kanban_cards')
        .select(`
          id,
          type,
          title,
          state,
          priority,
          rationale,
          created_at,
          client:clients(company_name)
        `)
        .eq('org_id', user.id)
        .order('created_at', { ascending: false })
        .limit(20);

      if (state) {
        query = query.eq('state', state);
      } else {
        query = query.in('state', ['suggested', 'in_review', 'approved']);
      }

      const { data, error } = await query;

      if (error) {
        return { error: error.message };
      }

      return {
        cards: data || [],
        count: data?.length || 0,
      };
    },
  } as any),

  /**
   * Get agent run history
   */
  getRunHistory: (tool as any)({
    description: 'Get recent agent run history and performance metrics.',
    parameters: z.object({
      limit: z.number().optional().default(5),
    }),
<<<<<<< HEAD
    execute: async ({ limit }: { limit?: number }) => {
=======
    execute: async ({ limit = 5 }: { limit?: number }) => {
>>>>>>> e75818e6
      const supabase = await createClient();
      const { data: { user } } = await supabase.auth.getUser();

      if (!user) return { error: 'Not authenticated' };

      const { data, error } = await supabase
        .from('agent_runs')
        .select('*')
        .eq('org_id', user.id)
        .order('started_at', { ascending: false })
        .limit(limit);

      if (error) {
        return { error: error.message };
      }

      return {
        runs: data || [],
        count: data?.length || 0,
      };
    },
  } as any),

  /**
   * Search the web
   */
  searchWeb: (tool as any)({
    description: 'Search the internet for information about companies, people, news, or any topic. Use this when the user asks you to search for something or when you need external information not available in the database.',
    parameters: z.object({
      query: z.string().describe('Search query - what to look up on the internet'),
      maxResults: z.number().optional().default(5).describe('Maximum number of results to return'),
    }),
    execute: async ({ query, maxResults }: { query: string; maxResults?: number }) => {
      try {
        const results = await webSearchFunction(query, maxResults);
        
        if (results.length === 0) {
          return {
            message: 'No search results found. Tavily API key may not be configured.',
            results: [],
            count: 0,
          };
        }

        return {
          results: results.map(r => ({
            title: r.title,
            url: r.url,
            snippet: r.snippet,
            score: r.score,
          })),
          count: results.length,
          query,
        };
      } catch (error: any) {
        return {
          error: error.message,
          message: 'Web search failed. Check Tavily API key configuration.',
          results: [],
          count: 0,
        };
      }
    },
  } as any),
};
<|MERGE_RESOLUTION|>--- conflicted
+++ resolved
@@ -217,11 +217,7 @@
       clientId: z.string().describe('Client UUID'),
       limit: z.number().optional().default(10),
     }),
-<<<<<<< HEAD
-    execute: async ({ clientId, limit }: { clientId: string; limit?: number }) => {
-=======
     execute: async ({ clientId, limit = 10 }: { clientId: string; limit?: number }) => {
->>>>>>> e75818e6
       const supabase = await createClient();
 
       const { data: activities, error } = await supabase
@@ -308,11 +304,7 @@
     parameters: z.object({
       limit: z.number().optional().default(5),
     }),
-<<<<<<< HEAD
-    execute: async ({ limit }: { limit?: number }) => {
-=======
     execute: async ({ limit = 5 }: { limit?: number }) => {
->>>>>>> e75818e6
       const supabase = await createClient();
       const { data: { user } } = await supabase.auth.getUser();
 
