--- conflicted
+++ resolved
@@ -63,19 +63,14 @@
   contacts = [],
   orders = [],
   case: caseData,
-<<<<<<< HEAD
   defaultValues: initialValues,
-  isLoading
+  isLoading,
+  defaultStatus,
 }: CaseFormProps) {
   // Use caseData (edit mode) or initialValues (new case with pre-filled values) or empty defaults
   const sourceData = caseData || initialValues;
   const isEditMode = !!caseData?.id; // Only edit mode if we have an actual case ID
 
-=======
-  isLoading,
-  defaultStatus,
-}: CaseFormProps) {
->>>>>>> 6b43f67f
   const form = useForm<CaseFormData>({
     resolver: zodResolver(caseSchema),
     defaultValues: sourceData ? {
