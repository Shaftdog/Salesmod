--- conflicted
+++ resolved
@@ -151,7 +151,6 @@
       "files": ["src/types/*.ts", "src/lib/agent/*.ts"]
     },
     {
-<<<<<<< HEAD
       "name": "Race-Safe Lock Acquisition (ROW_COUNT Pattern)",
       "description": "For database locks using INSERT ON CONFLICT DO NOTHING: don't use SELECT EXISTS to check if you got the lock. Instead use GET DIAGNOSTICS v_count = ROW_COUNT after INSERT. ROW_COUNT=1 means YOU inserted (got lock), ROW_COUNT=0 means conflict (someone else has lock). This eliminates TOCTOU race conditions.",
       "files": ["supabase/migrations/20251217000000_autonomous_agent_system.sql"]
@@ -170,10 +169,101 @@
       "name": "Fail-Closed Security Checks",
       "description": "Security checks should fail-closed. If checking `if (SECRET && header !== SECRET)`, an undefined SECRET bypasses the check. Instead: first check if SECRET exists (return 500 if not), then validate header separately.",
       "files": ["src/app/api/cron/agent/route.ts", "src/app/api/cron/gmail/route.ts"]
-    }
-  ],
-  "last_updated": "2025-12-17",
+    },
+    {
+      "name": "Child Records Need tenant_id",
+      "description": "When database functions create child records (tasks from cards, line items from invoices), they MUST copy tenant_id from parent. RLS policies silently filter records without tenant_id, causing 'invisible data' bugs.",
+      "files": ["supabase/migrations/*"]
+    },
+    {
+      "name": "PostgreSQL Function Updates",
+      "description": "When updating PostgreSQL functions, you may need DROP FUNCTION first if changing return type. Use: DROP FUNCTION IF EXISTS function_name(param_types); before CREATE OR REPLACE.",
+      "files": ["scripts/fix-generate-stage-tasks.js"]
+    },
+    {
+      "name": "Database Credentials Location",
+      "description": "Database connection strings are in .env.local (DATABASE_URL, DIRECT_DATABASE_URL). Don't hardcode credentials. Session pooler (port 5432) works for migrations, transaction pooler (port 6543) requires tenant info.",
+      "files": [".env.local"]
+    },
+    {
+      "name": "Creation-Only vs Editable Fields",
+      "description": "When adding fields that users set at creation time (like role assignments), ALSO add edit functionality. Users need to modify these after creation. Check: does the API PUT endpoint support updating this field?",
+      "files": ["src/app/api/production/cards/[id]/route.ts"]
+    },
+    {
+      "name": "Safe Date Parsing Pattern",
+      "description": "For date-only strings (YYYY-MM-DD), always use: new Date(dateString + 'T00:00:00') to prevent UTC timezone shift. Create parseLocalDate() and formatLocalDate() helpers. Validate with isNaN(date.getTime()). Never use non-null assertion on dates.",
+      "files": ["src/components/production/production-card-modal.tsx"]
+    },
+    {
+      "name": "Migration Function Execution",
+      "description": "When migrations create setup functions (initialize_defaults, seed_data), the function must be CALLED in the migration or separately executed. Just CREATE FUNCTION is not enough - data won't exist until the function runs.",
+      "files": ["supabase/migrations/20251218000000_add_production_sla_config.sql"]
+    },
+    {
+      "name": "CHECK Constraint Alignment",
+      "description": "When multiple tables have CHECK constraints for the same enum (like roles), keep them synchronized. If production_tasks supports 8 roles but task_library only allows 4, task creation will fail or fall back incorrectly.",
+      "files": ["supabase/migrations/20251218000002_add_researcher_roles_to_task_library.sql"]
+    },
+    {
+      "name": "Universal Date Parsing Pattern",
+      "description": "Date parsing must handle multiple formats: 1) Date-only strings (YYYY-MM-DD) from DATE columns - append T00:00:00 for local interpretation, 2) Full ISO timestamps from TIMESTAMPTZ columns - parse and extract UTC components. Check for 'T' in string to determine format.",
+      "files": ["src/components/production/production-card-modal.tsx", "src/components/production/kanban-board.tsx", "src/components/production/task-detail-dialog.tsx"]
+    },
+    {
+      "name": "Google Maps with @vis.gl/react-google-maps",
+      "description": "1) Use AdvancedMarker, not Marker (deprecated since Feb 2024). 2) mapId can be any string like 'property-map' - doesn't need Google Cloud Console ID for basic use. 3) Map components MUST have explicit height (minHeight or fixed px) - h-full alone won't work if parent height is undefined. 4) Use mapTypeId for roadmap/satellite toggle. 5) gestureHandling='greedy' for full control.",
+      "files": ["src/components/properties/property-map.tsx", "src/components/orders/order-map.tsx"]
+    },
+    {
+      "name": "Nested Link Hydration Error",
+      "description": "HTML forbids <a> inside <a>. When a component with Link is used inside another Link wrapper (like a card), add disableLink prop to render <span> instead. Error shows as 'In HTML, <a> cannot be a descendant of <a>. This will cause a hydration error.'",
+      "files": ["src/components/orders/property-chip.tsx", "src/components/orders/order-card.tsx"]
+    },
+    {
+      "name": "Supabase Relations Must Be Explicitly Selected",
+      "description": "Having a foreign key (property_id) does NOT auto-load the relation. Must: 1) Add 'property:properties(*)' to select query, 2) Add transform function (transformProperty), 3) Update parent transform to call it (transformOrder). Check: if order.propertyId exists but order.property is undefined, the relation isn't being fetched.",
+      "files": ["src/hooks/use-orders.ts", "src/lib/supabase/transforms.ts"]
+    }
+  ],
+  "last_updated": "2025-12-18",
   "critical_bugs": [
+    {
+      "date": "2025-12-18",
+      "bug": "SLA due dates not being set on production tasks",
+      "symptom": "Tasks created when card moves to new stage had 'Due Date: Not set' despite SLA configuration existing in migration",
+      "root_cause": "Migration created initialize_production_sla_defaults() function but never CALLED it for existing tenants. production_sla_config table was empty.",
+      "fix": "1) Run initialize_production_sla_defaults(tenant_id) for each tenant, 2) Backfill existing tasks with UPDATE...SET due_date = calculate_task_due_date(...)",
+      "lesson": "Migration functions that SETUP data (defaults, seeds) must be EXECUTED, not just created. Add INSERT statements or call the function in the migration itself.",
+      "files": ["supabase/migrations/20251218000000_add_production_sla_config.sql", "init-sla-defaults.js"]
+    },
+    {
+      "date": "2025-12-18",
+      "bug": "Due dates showing wrong day (Dec 23 displays as Dec 22)",
+      "symptom": "When user enters December 23 as due date, it shows December 22 on the card",
+      "root_cause": "JavaScript new Date('2025-12-23') interprets date-only strings as UTC midnight. In US Eastern time (UTC-5), UTC midnight becomes previous day at 7pm local.",
+      "fix": "Append T00:00:00 to force local timezone: new Date('2025-12-23T00:00:00') creates local midnight instead of UTC midnight",
+      "lesson": "NEVER use new Date() directly on date-only strings (YYYY-MM-DD). Always append 'T00:00:00' or use a parseLocalDate helper function.",
+      "files": ["src/components/production/production-card-modal.tsx", "src/components/production/kanban-board.tsx", "src/components/production/task-detail-dialog.tsx"]
+    },
+    {
+      "date": "2025-12-18",
+      "bug": "RangeError: Invalid time value when formatting dates",
+      "symptom": "Runtime error 'Invalid time value' when opening production card modal",
+      "root_cause": "Some task.due_date values were empty strings or malformed. parseLocalDate returned undefined but code used non-null assertion (!) and tried to format it.",
+      "fix": "1) Validate parsed date with isNaN(date.getTime()), 2) Create safe formatLocalDate() helper that returns empty string for invalid dates",
+      "lesson": "Always validate Date objects before formatting. Use isNaN(date.getTime()) to detect invalid dates. Never use non-null assertion (!) on potentially undefined date values.",
+      "files": ["src/components/production/production-card-modal.tsx"]
+    },
+    {
+      "date": "2025-12-18",
+      "bug": "Task due dates showing calendar icon but no date text",
+      "symptom": "Production card modal showed calendar icons next to tasks but the due date text was blank",
+      "root_cause": "task.due_date contained full ISO timestamps (2025-12-23T05:00:00.000Z) from database. parseLocalDate appended 'T00:00:00' creating invalid string '2025-12-23T05:00:00.000ZT00:00:00'",
+      "fix": "Check if dateString.includes('T') - if so, parse as ISO and extract UTC date parts; if not, append T00:00:00 for local interpretation",
+      "lesson": "Date parsing must handle BOTH date-only strings (YYYY-MM-DD) AND full ISO timestamps. Database columns may return either format depending on type (DATE vs TIMESTAMPTZ).",
+      "files": ["src/components/production/production-card-modal.tsx", "src/components/production/kanban-board.tsx", "src/components/production/task-detail-dialog.tsx"]
+    },
     {
       "date": "2025-12-17",
       "bug": "CRON_SECRET validation bypass",
@@ -191,99 +281,6 @@
       "fix": "Use intermediate variable: `GET DIAGNOSTICS v_row_count = ROW_COUNT; v_released := v_row_count > 0;`",
       "lesson": "GET DIAGNOSTICS only assigns special variables (ROW_COUNT, etc.) to regular variables. Boolean expressions must be done separately.",
       "files": ["supabase/migrations/20251217000000_autonomous_agent_system.sql"]
-=======
-      "name": "Child Records Need tenant_id",
-      "description": "When database functions create child records (tasks from cards, line items from invoices), they MUST copy tenant_id from parent. RLS policies silently filter records without tenant_id, causing 'invisible data' bugs.",
-      "files": ["supabase/migrations/*"]
-    },
-    {
-      "name": "PostgreSQL Function Updates",
-      "description": "When updating PostgreSQL functions, you may need DROP FUNCTION first if changing return type. Use: DROP FUNCTION IF EXISTS function_name(param_types); before CREATE OR REPLACE.",
-      "files": ["scripts/fix-generate-stage-tasks.js"]
-    },
-    {
-      "name": "Database Credentials Location",
-      "description": "Database connection strings are in .env.local (DATABASE_URL, DIRECT_DATABASE_URL). Don't hardcode credentials. Session pooler (port 5432) works for migrations, transaction pooler (port 6543) requires tenant info.",
-      "files": [".env.local"]
-    },
-    {
-      "name": "Creation-Only vs Editable Fields",
-      "description": "When adding fields that users set at creation time (like role assignments), ALSO add edit functionality. Users need to modify these after creation. Check: does the API PUT endpoint support updating this field?",
-      "files": ["src/app/api/production/cards/[id]/route.ts"]
-    },
-    {
-      "name": "Safe Date Parsing Pattern",
-      "description": "For date-only strings (YYYY-MM-DD), always use: new Date(dateString + 'T00:00:00') to prevent UTC timezone shift. Create parseLocalDate() and formatLocalDate() helpers. Validate with isNaN(date.getTime()). Never use non-null assertion on dates.",
-      "files": ["src/components/production/production-card-modal.tsx"]
-    },
-    {
-      "name": "Migration Function Execution",
-      "description": "When migrations create setup functions (initialize_defaults, seed_data), the function must be CALLED in the migration or separately executed. Just CREATE FUNCTION is not enough - data won't exist until the function runs.",
-      "files": ["supabase/migrations/20251218000000_add_production_sla_config.sql"]
-    },
-    {
-      "name": "CHECK Constraint Alignment",
-      "description": "When multiple tables have CHECK constraints for the same enum (like roles), keep them synchronized. If production_tasks supports 8 roles but task_library only allows 4, task creation will fail or fall back incorrectly.",
-      "files": ["supabase/migrations/20251218000002_add_researcher_roles_to_task_library.sql"]
-    },
-    {
-      "name": "Universal Date Parsing Pattern",
-      "description": "Date parsing must handle multiple formats: 1) Date-only strings (YYYY-MM-DD) from DATE columns - append T00:00:00 for local interpretation, 2) Full ISO timestamps from TIMESTAMPTZ columns - parse and extract UTC components. Check for 'T' in string to determine format.",
-      "files": ["src/components/production/production-card-modal.tsx", "src/components/production/kanban-board.tsx", "src/components/production/task-detail-dialog.tsx"]
-    },
-    {
-      "name": "Google Maps with @vis.gl/react-google-maps",
-      "description": "1) Use AdvancedMarker, not Marker (deprecated since Feb 2024). 2) mapId can be any string like 'property-map' - doesn't need Google Cloud Console ID for basic use. 3) Map components MUST have explicit height (minHeight or fixed px) - h-full alone won't work if parent height is undefined. 4) Use mapTypeId for roadmap/satellite toggle. 5) gestureHandling='greedy' for full control.",
-      "files": ["src/components/properties/property-map.tsx", "src/components/orders/order-map.tsx"]
-    },
-    {
-      "name": "Nested Link Hydration Error",
-      "description": "HTML forbids <a> inside <a>. When a component with Link is used inside another Link wrapper (like a card), add disableLink prop to render <span> instead. Error shows as 'In HTML, <a> cannot be a descendant of <a>. This will cause a hydration error.'",
-      "files": ["src/components/orders/property-chip.tsx", "src/components/orders/order-card.tsx"]
-    },
-    {
-      "name": "Supabase Relations Must Be Explicitly Selected",
-      "description": "Having a foreign key (property_id) does NOT auto-load the relation. Must: 1) Add 'property:properties(*)' to select query, 2) Add transform function (transformProperty), 3) Update parent transform to call it (transformOrder). Check: if order.propertyId exists but order.property is undefined, the relation isn't being fetched.",
-      "files": ["src/hooks/use-orders.ts", "src/lib/supabase/transforms.ts"]
-    }
-  ],
-  "last_updated": "2025-12-18",
-  "critical_bugs": [
-    {
-      "date": "2025-12-18",
-      "bug": "SLA due dates not being set on production tasks",
-      "symptom": "Tasks created when card moves to new stage had 'Due Date: Not set' despite SLA configuration existing in migration",
-      "root_cause": "Migration created initialize_production_sla_defaults() function but never CALLED it for existing tenants. production_sla_config table was empty.",
-      "fix": "1) Run initialize_production_sla_defaults(tenant_id) for each tenant, 2) Backfill existing tasks with UPDATE...SET due_date = calculate_task_due_date(...)",
-      "lesson": "Migration functions that SETUP data (defaults, seeds) must be EXECUTED, not just created. Add INSERT statements or call the function in the migration itself.",
-      "files": ["supabase/migrations/20251218000000_add_production_sla_config.sql", "init-sla-defaults.js"]
-    },
-    {
-      "date": "2025-12-18",
-      "bug": "Due dates showing wrong day (Dec 23 displays as Dec 22)",
-      "symptom": "When user enters December 23 as due date, it shows December 22 on the card",
-      "root_cause": "JavaScript new Date('2025-12-23') interprets date-only strings as UTC midnight. In US Eastern time (UTC-5), UTC midnight becomes previous day at 7pm local.",
-      "fix": "Append T00:00:00 to force local timezone: new Date('2025-12-23T00:00:00') creates local midnight instead of UTC midnight",
-      "lesson": "NEVER use new Date() directly on date-only strings (YYYY-MM-DD). Always append 'T00:00:00' or use a parseLocalDate helper function.",
-      "files": ["src/components/production/production-card-modal.tsx", "src/components/production/kanban-board.tsx", "src/components/production/task-detail-dialog.tsx"]
-    },
-    {
-      "date": "2025-12-18",
-      "bug": "RangeError: Invalid time value when formatting dates",
-      "symptom": "Runtime error 'Invalid time value' when opening production card modal",
-      "root_cause": "Some task.due_date values were empty strings or malformed. parseLocalDate returned undefined but code used non-null assertion (!) and tried to format it.",
-      "fix": "1) Validate parsed date with isNaN(date.getTime()), 2) Create safe formatLocalDate() helper that returns empty string for invalid dates",
-      "lesson": "Always validate Date objects before formatting. Use isNaN(date.getTime()) to detect invalid dates. Never use non-null assertion (!) on potentially undefined date values.",
-      "files": ["src/components/production/production-card-modal.tsx"]
-    },
-    {
-      "date": "2025-12-18",
-      "bug": "Task due dates showing calendar icon but no date text",
-      "symptom": "Production card modal showed calendar icons next to tasks but the due date text was blank",
-      "root_cause": "task.due_date contained full ISO timestamps (2025-12-23T05:00:00.000Z) from database. parseLocalDate appended 'T00:00:00' creating invalid string '2025-12-23T05:00:00.000ZT00:00:00'",
-      "fix": "Check if dateString.includes('T') - if so, parse as ISO and extract UTC date parts; if not, append T00:00:00 for local interpretation",
-      "lesson": "Date parsing must handle BOTH date-only strings (YYYY-MM-DD) AND full ISO timestamps. Database columns may return either format depending on type (DATE vs TIMESTAMPTZ).",
-      "files": ["src/components/production/production-card-modal.tsx", "src/components/production/kanban-board.tsx", "src/components/production/task-detail-dialog.tsx"]
     },
     {
       "date": "2025-12-16",
@@ -302,7 +299,6 @@
       "fix": "Changed all order creation forms to use status: 'INTAKE' instead of 'new' or 'pending'",
       "lesson": "When database constraints are updated (like orders_status_check), search entire codebase for hardcoded status values that may now be invalid.",
       "files": ["src/components/orders/order-form.tsx", "src/app/client-portal/orders/new/page.tsx"]
->>>>>>> 4173f23b
     },
     {
       "date": "2025-12-14",
